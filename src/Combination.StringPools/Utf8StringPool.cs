--- conflicted
+++ resolved
@@ -13,16 +13,11 @@
             24; // Number of bits to use for pool index in handle (more bits = more pools, but less strings per pool)
 
     private static readonly List<Utf8StringPool?> Pools = new();
-<<<<<<< HEAD
-#pragma warning disable IDE1006 // Naming Styles
-    internal static long totalAllocatedBytes, totalUsedBytes, totalAddedBytes;
-=======
 
 #pragma warning disable IDE1006 // Naming Styles
     internal static long totalAllocatedBytes;
     internal static long totalUsedBytes;
     internal static long totalAddedBytes;
->>>>>>> bae7abbe
 #pragma warning restore IDE1006 // Naming Styles
 
     private readonly List<nint> pages = new();
@@ -316,12 +311,7 @@
             throw new ArgumentException("Bad string pool offset", nameof(handle));
         }
 
-<<<<<<< HEAD
         var pool = Pools[(int)poolIndex] ?? throw new ObjectDisposedException("String pool is disposed");
-=======
-        var pool = Pools[(int)poolIndex]
-            ?? throw new ObjectDisposedException("String pool is disposed");
->>>>>>> bae7abbe
 
         return pool.GetFromPool(handle);
     }
@@ -376,12 +366,7 @@
             throw new ArgumentException("Bad string pool offset", nameof(handle));
         }
 
-<<<<<<< HEAD
         var pool = Pools[(int)poolIndex] ?? throw new ObjectDisposedException("String pool is disposed");
-=======
-        var pool = Pools[(int)poolIndex]
-            ?? throw new ObjectDisposedException("String pool is disposed");
->>>>>>> bae7abbe
 
         return pool.GetStringLength(handle & ((1L << (64 - PoolIndexBits)) - 1));
     }
@@ -513,21 +498,11 @@
 
         var aOffset = a & ((1L << (64 - PoolIndexBits)) - 1);
         var bOffset = b & ((1L << (64 - PoolIndexBits)) - 1);
-<<<<<<< HEAD
         var aPool = Pools[(int)aPoolIndex] ?? throw new ObjectDisposedException("String pool is disposed");
 
         if (aPoolIndex != bPoolIndex)
         {
             var bPool = Pools[(int)bPoolIndex] ?? throw new ObjectDisposedException("String pool is disposed");
-=======
-        var aPool = Pools[(int)aPoolIndex]
-            ?? throw new ObjectDisposedException("String pool is disposed");
-
-        if (aPoolIndex != bPoolIndex)
-        {
-            var bPool = Pools[(int)bPoolIndex]
-                ?? throw new ObjectDisposedException("String pool is disposed");
->>>>>>> bae7abbe
 
             using (aPool.disposeLock.PreventDispose())
             {
